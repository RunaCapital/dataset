import logging
from itertools import count

from sqlalchemy.sql import and_, expression
from sqlalchemy.schema import Column, Index

from dataset.persistence.util import guess_type


log = logging.getLogger(__name__)


class Table(object):

    def __init__(self, database, table):
        self.indexes = {}
        self.database = database
        self.table = table

    @property
    def columns(self):
        """
        Get a listing of all columns that exist in the table.

        >>> print 'age' in table.columns
        True
        """
        return set(self.table.columns.keys())

    def drop(self):
        """
        Drop the table from the database, deleting both the schema
        and all the contents within it.

        Note: the object will be in an unusable state after using this
        command and should not be used again. If you want to re-create
        the table, make sure to get a fresh instance from the
        :py:class:`Database <dataset.Database>`.
        """
        with self.database.lock:
            self.database.tables.pop(self.table.name, None)
            self.table.drop(engine)

    def insert(self, row, ensure=True, types={}):
        """
        Add a row (type: dict) by inserting it into the table.
        If ``ensure`` is set, any of the keys of the row are not
        table columns, they will be created automatically.

        During column creation, ``types`` will be checked for a key
        matching the name of a column to be created, and the given
        SQLAlchemy column type will be used. Otherwise, the type is
        guessed from the row's value, defaulting to a simple unicode
        field.
        ::

            data = dict(id=10, title='I am a banana!')
            table.insert(data, ['id'])
        """
        if ensure:
            self._ensure_columns(row, types=types)
        self.database.engine.execute(self.table.insert(row))

    def update(self, row, keys, ensure=True, types={}):
        """
        Update a row in the table. The update is managed via
        the set of column names stated in ``keys``: they will be
        used as filters for the data to be updated, using the values
        in ``row``.
        ::

            # update all entries with id matching 10, setting their title columns
            data = dict(id=10, title='I am a banana!')
            table.update(data, ['id'])

        If keys in ``row`` update columns not present in the table,
        they will be created based on the settings of ``ensure`` and
        ``types``, matching the behaviour of :py:meth:`insert() <dataset.Table.insert>`.
        """
        if not len(keys):
            return False
        clause = [(u, row.get(u)) for u in keys]
        if ensure:
            self._ensure_columns(row, types=types)
        try:
            filters = self._args_to_clause(dict(clause))
            stmt = self.table.update(filters, row)
            rp = self.database.engine.execute(stmt)
            return rp.rowcount > 0
        except KeyError:
            return False

    def upsert(self, row, keys, ensure=True, types={}):
        """
        An UPSERT is a smart combination of insert and update. If rows with matching ``keys`` exist
        they will be updated, otherwise a new row is inserted in the table.
        ::

            data = dict(id=10, title='I am a banana!')
            table.upsert(data, ['id'])
        """
        if ensure:
            self.create_index(keys)

        if not self.update(row, keys, ensure=ensure, types=types):
            self.insert(row, ensure=ensure, types=types)

<<<<<<< HEAD
    def delete(self, **kw):
        """ Delete rows from the table. Keyword arguments can be used
        to add column-based filters. The filter criterion will always
        be equality:

        .. code-block:: python

            table.delete(place='Berlin')
        
        If no arguments are given, all records are deleted. 
        """
        q = self._args_to_clause(kw)
=======
    def delete(self, **filter):
        """
        Delete rows matching the ``filter`` arguments.
        ::

            table.delete(year=2010)
        """
        q = self._args_to_clause(filter)
>>>>>>> 6d83953d
        stmt = self.table.delete(q)
        self.database.engine.execute(stmt)

    def _ensure_columns(self, row, types={}):
        for column in set(row.keys()) - set(self.table.columns.keys()):
            if column in types:
                _type = types[column]
            else:
                _type = guess_type(row[column])
            log.debug("Creating column: %s (%s) on %r" % (column,
                                                          _type, self.table.name))
            self.create_column(column, _type)

    def _args_to_clause(self, args):
        self._ensure_columns(args)
        clauses = []
        for k, v in args.items():
            clauses.append(self.table.c[k] == v)
        return and_(*clauses)

    def create_column(self, name, type):
        """
        Explicitely create a new column ``name`` of a specified type. ``type`` must be a `SQLAlchemy column type <http://docs.sqlalchemy.org/en/rel_0_8/core/types.html>`_.
        ::

            table.create_column('person', sqlalchemy.String)
        """
        with self.database.lock:
            if name not in self.table.columns.keys():
                col = Column(name, type)
                col.create(self.table,
                           connection=self.database.engine)

    def create_index(self, columns, name=None):
        """
        Create an index to speed up queries on a table. If no ``name`` is given a random name is created.
        ::

            table.create_index(['name', 'country'])
        """
        with self.database.lock:
            if not name:
                sig = abs(hash('||'.join(columns)))
                name = 'ix_%s_%s' % (self.table.name, sig)
            if name in self.indexes:
                return self.indexes[name]
            try:
                columns = [self.table.c[c] for c in columns]
                idx = Index(name, *columns)
                idx.create(self.database.engine)
            except:
                idx = None
            self.indexes[name] = idx
            return idx

    def find_one(self, **filter):
        """
        Works just like :py:meth:`find() <dataset.Table.find>` but returns only one result.
        ::

            row = table.find_one(country='United States')
        """
        res = list(self.find(_limit=1, **filter))
        if not len(res):
            return None
        return res[0]

    def _args_to_order_by(self, order_by):
        if order_by[0] == '-':
            return self.table.c[order_by[1:]].desc()
        else:
            return self.table.c[order_by].asc()

    def find(self, _limit=None, _offset=0, _step=5000,
             order_by='id', **filter):
        """
        Performs a simple search on the table. Simply pass keyword arguments as ``filter``.
        ::

            results = table.find(country='France')
            results = table.find(country='France', year=1980)

        Using ``_limit``::

            # just return the first 10 rows
            results = table.find(country='France', _limit=10)

        You can sort the results by single or multiple columns. Append a minus sign
        to the column name for descending order::

            # sort results by a column 'year'
            results = table.find(country='France', order_by='year')
            # return all rows sorted by multiple columns (by year in descending order)
            results = table.find(order_by=['country', '-year'])

        For more complex queries, please use :py:meth:`db.query() <dataset.Database.query>` instead."""
        if isinstance(order_by, (str, unicode)):
            order_by = [order_by]
        order_by = [self._args_to_order_by(o) for o in order_by]

        args = self._args_to_clause(filter)

        for i in count():
            qoffset = _offset + (_step * i)
            qlimit = _step
            if _limit is not None:
                qlimit = min(_limit - (_step * i), _step)
            if qlimit <= 0:
                break
            q = self.table.select(whereclause=args, limit=qlimit,
                                  offset=qoffset, order_by=order_by)
            rows = list(self.database.query(q))
            if not len(rows):
                return
            for row in rows:
                yield row

    def __len__(self):
        """
        Returns the number of rows in the table.
        """
        d = self.database.query(self.table.count()).next()
        return d.values().pop()

    def distinct(self, *columns, **filter):
        """
        Returns all rows of a table, but removes rows in with duplicate values in ``columns``.
        Interally this creates a `DISTINCT statement <http://www.w3schools.com/sql/sql_distinct.asp>`_.
        ::

            # returns only one row per year, ignoring the rest
            table.distinct('year')
            # works with multiple columns, too
            table.distinct('year', 'country')
            # you can also combine this with a filter
            table.distinct('year', country='China')
        """
        qargs = []
        try:
            columns = [self.table.c[c] for c in columns]
            for col, val in filter.items():
                qargs.append(self.table.c[col] == val)
        except KeyError:
            return []

        q = expression.select(columns, distinct=True,
                              whereclause=and_(*qargs),
                              order_by=[c.asc() for c in columns])
        return self.database.query(q)

    def all(self):
<<<<<<< HEAD
        """ Return all records in the table, ordered by their 
        ``id``. This is an alias for calling ``find`` without
        any arguments. """
=======
        """
        Returns all rows of the table as simple dictionaries. This is simply a shortcut
        to *find()* called with no arguments.
        ::

            rows = table.all()"""
>>>>>>> 6d83953d
        return self.find()

    def __iter__(self):
        """
        Allows for iterating over all rows in the table without explicetly
        calling :py:meth:`all() <dataset.Table.all>`.
        ::

            for row in table:
                print row
        """
        for row in self.all():
            yield row<|MERGE_RESOLUTION|>--- conflicted
+++ resolved
@@ -50,7 +50,7 @@
         During column creation, ``types`` will be checked for a key
         matching the name of a column to be created, and the given
         SQLAlchemy column type will be used. Otherwise, the type is
-        guessed from the row's value, defaulting to a simple unicode
+        guessed from the row value, defaulting to a simple unicode
         field.
         ::
 
@@ -105,8 +105,7 @@
         if not self.update(row, keys, ensure=ensure, types=types):
             self.insert(row, ensure=ensure, types=types)
 
-<<<<<<< HEAD
-    def delete(self, **kw):
+    def delete(self, **filter):
         """ Delete rows from the table. Keyword arguments can be used
         to add column-based filters. The filter criterion will always
         be equality:
@@ -117,17 +116,7 @@
         
         If no arguments are given, all records are deleted. 
         """
-        q = self._args_to_clause(kw)
-=======
-    def delete(self, **filter):
-        """
-        Delete rows matching the ``filter`` arguments.
-        ::
-
-            table.delete(year=2010)
-        """
         q = self._args_to_clause(filter)
->>>>>>> 6d83953d
         stmt = self.table.delete(q)
         self.database.engine.execute(stmt)
 
@@ -150,7 +139,8 @@
 
     def create_column(self, name, type):
         """
-        Explicitely create a new column ``name`` of a specified type. ``type`` must be a `SQLAlchemy column type <http://docs.sqlalchemy.org/en/rel_0_8/core/types.html>`_.
+        Explicitely create a new column ``name`` of a specified type.
+        ``type`` must be a `SQLAlchemy column type <http://docs.sqlalchemy.org/en/rel_0_8/core/types.html>`_.
         ::
 
             table.create_column('person', sqlalchemy.String)
@@ -223,7 +213,8 @@
             # return all rows sorted by multiple columns (by year in descending order)
             results = table.find(order_by=['country', '-year'])
 
-        For more complex queries, please use :py:meth:`db.query() <dataset.Database.query>` instead."""
+        For more complex queries, please use :py:meth:`db.query() <dataset.Database.query>`
+        instead."""
         if isinstance(order_by, (str, unicode)):
             order_by = [order_by]
         order_by = [self._args_to_order_by(o) for o in order_by]
@@ -279,18 +270,12 @@
         return self.database.query(q)
 
     def all(self):
-<<<<<<< HEAD
-        """ Return all records in the table, ordered by their 
-        ``id``. This is an alias for calling ``find`` without
-        any arguments. """
-=======
         """
         Returns all rows of the table as simple dictionaries. This is simply a shortcut
         to *find()* called with no arguments.
         ::
 
             rows = table.all()"""
->>>>>>> 6d83953d
         return self.find()
 
     def __iter__(self):
