import os
import unittest
from datetime import datetime

from sqlalchemy.exc import IntegrityError

from dataset import connect
from dataset.util import DatasetException
<<<<<<< HEAD

from .sample_data import TEST_DATA, TEST_CITY_1
=======
from .sample_data import TEST_DATA, TEST_CITY_1
from sqlalchemy.exc import IntegrityError
>>>>>>> e26bf57c


class DatabaseTestCase(unittest.TestCase):

    def setUp(self):
        self.old_db_url = os.environ.get('DATABASE_URL')
        os.environ['DATABASE_URL'] = 'sqlite:///:memory:'
        self.db = connect('sqlite:///:memory:')
        self.tbl = self.db['weather']
        for row in TEST_DATA:
            self.tbl.insert(row)

    def tearDown(self):
        # ensure env variable was unset
        if self.old_db_url is None:
            del os.environ['DATABASE_URL']
        else:
            os.environ['DATABASE_URL'] = self.old_db_url

    def test_valid_database_url(self):
        assert self.db.url, os.environ['DATABASE_URL']

    def test_database_url_query_string(self):
        db = connect('sqlite:///:memory:/?cached_statements=1')
        assert 'cached_statements' in db.url, db.url

    def test_tables(self):
        assert self.db.tables == ['weather'], self.db.tables

    def test_create_table(self):
        table = self.db['foo']
        assert table.table.exists()
        assert len(table.table.columns) == 1, table.table.columns
        assert 'id' in table.table.c, table.table.c

    def test_create_table_custom_id1(self):
        pid = "string_id"
        table = self.db.create_table("foo2", pid, 'String')
        assert table.table.exists()
        assert len(table.table.columns) == 1, table.table.columns
        assert pid in table.table.c, table.table.c

        table.insert({
            'string_id': 'foobar'})
        assert table.find_one(string_id = 'foobar')['string_id'] == 'foobar'

    def test_create_table_custom_id2(self):
        pid = "string_id"
        table = self.db.create_table("foo3", pid, 'String(50)')
        assert table.table.exists()
        assert len(table.table.columns) == 1, table.table.columns
        assert pid in table.table.c, table.table.c

        table.insert({
            'string_id': 'foobar'})
        assert table.find_one(string_id = 'foobar')['string_id'] == 'foobar'

    def test_create_table_custom_id3(self):
        pid = "int_id"
        table = self.db.create_table("foo4", primary_id = pid)
        assert table.table.exists()
        assert len(table.table.columns) == 1, table.table.columns
        assert pid in table.table.c, table.table.c

        table.insert({'int_id': 123})
        table.insert({'int_id': 124})
        assert table.find_one(int_id = 123)['int_id'] == 123
        assert table.find_one(int_id = 124)['int_id'] == 124
        self.assertRaises(IntegrityError, lambda: table.insert({'int_id': 123}))

    def test_create_table_shorthand1(self):
        pid = "int_id"
        table = self.db['foo5', pid]
        assert table.table.exists
        assert len(table.table.columns) == 1, table.table.columns
        assert pid in table.table.c, table.table.c

        table.insert({'int_id': 123})
        table.insert({'int_id': 124})
        assert table.find_one(int_id = 123)['int_id'] == 123
        assert table.find_one(int_id = 124)['int_id'] == 124
        self.assertRaises(IntegrityError, lambda: table.insert({'int_id': 123}))

    def test_create_table_shorthand2(self):
        pid = "string_id"
        table = self.db['foo6', pid, 'String']
        assert table.table.exists
        assert len(table.table.columns) == 1, table.table.columns
        assert pid in table.table.c, table.table.c

        table.insert({
            'string_id': 'foobar'})
        assert table.find_one(string_id = 'foobar')['string_id'] == 'foobar'

    def test_create_table_shorthand3(self):
        pid = "string_id"
        table = self.db['foo7', pid, 'String(20)']
        assert table.table.exists
        assert len(table.table.columns) == 1, table.table.columns
        assert pid in table.table.c, table.table.c

        table.insert({
            'string_id': 'foobar'})
        assert table.find_one(string_id = 'foobar')['string_id'] == 'foobar'

    def test_load_table(self):
        tbl = self.db.load_table('weather')
        assert tbl.table == self.tbl.table

    def test_query(self):
        r = self.db.query('SELECT COUNT(*) AS num FROM weather').next()
        assert r['num'] == len(TEST_DATA), r


class TableTestCase(unittest.TestCase):

    def setUp(self):
        self.db = connect('sqlite:///:memory:')
        self.tbl = self.db['weather']
        for row in TEST_DATA:
            self.tbl.insert(row)

    def test_insert(self):
        assert len(self.tbl) == len(TEST_DATA), len(self.tbl)
        last_id = self.tbl.insert({
            'date': datetime(2011, 1, 2),
            'temperature': -10,
            'place': 'Berlin'}
        )
        assert len(self.tbl) == len(TEST_DATA)+1, len(self.tbl)
        assert self.tbl.find_one(id=last_id)['place'] == 'Berlin'

    def test_upsert(self):
        self.tbl.upsert({
            'date': datetime(2011, 1, 2),
            'temperature': -10,
            'place': 'Berlin'},
            ['place']
        )
        assert len(self.tbl) == len(TEST_DATA)+1, len(self.tbl)
        self.tbl.upsert({
            'date': datetime(2011, 1, 2),
            'temperature': -10,
            'place': 'Berlin'},
            ['place']
        )
        assert len(self.tbl) == len(TEST_DATA)+1, len(self.tbl)

    def test_upsert_all_key(self):
        for i in range(0,2):
            self.tbl.upsert({
                'date': datetime(2011, 1, 2),
                'temperature': -10,
                'place': 'Berlin'},
                ['date', 'temperature', 'place']
            )

    def test_delete(self):
        self.tbl.insert({
            'date': datetime(2011, 1, 2),
            'temperature': -10,
            'place': 'Berlin'}
        )
        assert len(self.tbl) == len(TEST_DATA)+1, len(self.tbl)
        self.tbl.delete(place='Berlin')
        assert len(self.tbl) == len(TEST_DATA), len(self.tbl)
        self.tbl.delete()
        assert len(self.tbl) == 0, len(self.tbl)

    def test_find_one(self):
        self.tbl.insert({
            'date': datetime(2011, 1, 2),
            'temperature': -10,
            'place': 'Berlin'}
        )
        d = self.tbl.find_one(place='Berlin')
        assert d['temperature'] == -10, d
        d = self.tbl.find_one(place='Atlantis')
        assert d is None, d

    def test_find(self):
        ds = list(self.tbl.find(place=TEST_CITY_1))
        assert len(ds) == 3, ds
        ds = list(self.tbl.find(place=TEST_CITY_1, _limit=2))
        assert len(ds) == 2, ds

    def test_distinct(self):
        x = list(self.tbl.distinct('place'))
        assert len(x) == 2, x
        x = list(self.tbl.distinct('place', 'date'))
        assert len(x) == 6, x

    def test_insert_many(self):
        data = TEST_DATA * 100
        self.tbl.insert_many(data, chunk_size=13)
        assert len(self.tbl) == len(data) + 6

    def test_drop_warning(self):
        assert self.tbl._is_dropped is False, 'table shouldn\'t be dropped yet'
        self.tbl.drop()
        assert self.tbl._is_dropped is True, 'table should be dropped now'
        try:
            list(self.tbl.all())
        except DatasetException:
            pass
        else:
            assert False, 'we should not reach else block, no exception raised!'

    def test_columns(self):
        cols = self.tbl.columns
        assert isinstance(cols, set), 'columns should be a set'
        assert len(cols) == 4, 'column count mismatch'
        assert 'date' in cols and 'temperature' in cols and 'place' in cols

    def test_iter(self):
        c = 0
        for row in self.tbl:
            c += 1
        assert c == len(self.tbl)

    def test_update(self):
        date = datetime(2011, 1, 2)
        res = self.tbl.update({
            'date': date,
            'temperature': -10,
            'place': TEST_CITY_1},
            ['place', 'date']
        )
        assert res, 'update should return True'
        m = self.tbl.find_one(place=TEST_CITY_1, date=date)
        assert m['temperature'] == -10, 'new temp. should be -10 but is %d' % m['temperature']

    def test_create_column(self):
        from sqlalchemy import FLOAT
        tbl = self.tbl
        tbl.create_column('foo', FLOAT)
        assert 'foo' in tbl.table.c, tbl.table.c
        assert FLOAT == type(tbl.table.c['foo'].type), tbl.table.c['foo'].type
<<<<<<< HEAD
        assert 'foo' in tbl.columns, tbl.columns
=======
        assert 'foo' in tbl.columns, tbl.columns

    def test_key_order(self):
        res = self.db.query('SELECT temperature, place FROM weather LIMIT 1')
        keys = list(res.next().keys())
        assert keys[0] == 'temperature'
        assert keys[1] == 'place'

if __name__ == '__main__':
    unittest.main()
>>>>>>> e26bf57c
<|MERGE_RESOLUTION|>--- conflicted
+++ resolved
@@ -6,13 +6,9 @@
 
 from dataset import connect
 from dataset.util import DatasetException
-<<<<<<< HEAD
-
-from .sample_data import TEST_DATA, TEST_CITY_1
-=======
+
 from .sample_data import TEST_DATA, TEST_CITY_1
 from sqlalchemy.exc import IntegrityError
->>>>>>> e26bf57c
 
 
 class DatabaseTestCase(unittest.TestCase):
@@ -251,17 +247,10 @@
         tbl.create_column('foo', FLOAT)
         assert 'foo' in tbl.table.c, tbl.table.c
         assert FLOAT == type(tbl.table.c['foo'].type), tbl.table.c['foo'].type
-<<<<<<< HEAD
-        assert 'foo' in tbl.columns, tbl.columns
-=======
         assert 'foo' in tbl.columns, tbl.columns
 
     def test_key_order(self):
         res = self.db.query('SELECT temperature, place FROM weather LIMIT 1')
         keys = list(res.next().keys())
         assert keys[0] == 'temperature'
-        assert keys[1] == 'place'
-
-if __name__ == '__main__':
-    unittest.main()
->>>>>>> e26bf57c
+        assert keys[1] == 'place'